--- conflicted
+++ resolved
@@ -1,4 +1,4 @@
-name: Model Training Pipeline
+name: ML Pipeline
 
 on:
   push:
@@ -6,7 +6,7 @@
   workflow_dispatch:
 
 jobs:
-  train-model:
+  model-training:
     runs-on: ubuntu-latest
     permissions:
       contents: read
@@ -23,7 +23,6 @@
         with:
           python-version: '3.9'
 
-<<<<<<< HEAD
       - name: Set up DVC
         uses: iterative/setup-dvc@v1
 
@@ -66,140 +65,4 @@
 
       - name: Clean up credentials
         if: always()
-        run: rm -rf credentials/
-=======
-      # Step 3: Prepare Logs Directory
-      - name: Prepare Logs Directory
-        run: |
-          mkdir -p ${{ github.workspace }}/logs/scheduler
-          chmod -R 777 ${{ github.workspace }}/logs
-      # Step 4: Start PostgreSQL container
-      - name: Start PostgreSQL
-        run: |
-          docker run -d \
-            --name postgres \
-            --network airflow-network \
-            -e POSTGRES_USER=airflow \
-            -e POSTGRES_PASSWORD=airflow \
-            -e POSTGRES_DB=airflow \
-            postgres:13
-      # Step 5: Build Airflow Docker image
-      - name: Build Airflow Docker image
-        run: docker build -t airflow_custom -f docker/airflow/Dockerfile .
-
-      # Step 6: Create Docker Volume for Logs
-      - name: Create Docker Volume for Logs
-        run: docker volume create airflow-logs
-
-      # Step 7: Start Airflow
-      - name: Start Airflow
-        run: |
-          docker run -d \
-            --name airflow \
-            --network airflow-network \
-            -p 8080:8080 \
-            -e AIRFLOW__CORE__SQL_ALCHEMY_CONN="postgresql+psycopg2://airflow:airflow@postgres/airflow" \
-            -e AIRFLOW__DATABASE__SQL_ALCHEMY_CONN="postgresql+psycopg2://airflow:airflow@postgres/airflow" \
-            -e AIRFLOW__CORE__EXECUTOR=LocalExecutor \
-            -e AIRFLOW__CORE__LOAD_EXAMPLES=False \
-            -e AIRFLOW__WEBSERVER__SECRET_KEY="${{ secrets.AIRFLOW_SECRET_KEY }}" \
-            -v airflow-logs:/opt/airflow/logs \
-            -v ${{ github.workspace }}/dags:/opt/airflow/dags \
-            -v ${{ github.workspace }}/plugins:/opt/airflow/plugins \
-            -v ${{ github.workspace }}/data:/opt/airflow/data \
-            airflow_custom
-      # Step 8: Initialize Airflow DB
-      - name: Initialize Airflow DB
-        run: |
-          echo "Initializing Airflow DB..."
-          docker exec airflow bash -c "
-            chmod -R 777 /opt/airflow/logs &&
-            airflow db init"
-      # Step 9: Start Airflow Components
-      - name: Start Airflow Components
-        run: |
-          docker exec -d airflow airflow webserver
-          docker exec -d airflow airflow scheduler
-          echo "Waiting for services to be ready..."
-          for i in {1..30}; do
-            if curl -s -f http://localhost:8080/health > /dev/null; then
-              echo "Airflow webserver is ready!"
-              break
-            fi
-            echo "Waiting for Airflow webserver... Attempt $i/30"
-            sleep 15
-          done
-          if ! curl -s -f http://localhost:8080/health > /dev/null; then
-            echo "Error: Airflow webserver failed to start"
-            docker logs airflow
-            exit 1
-          fi
-      # Step 10: Create Airflow user
-      - name: Create Airflow user
-        run: |
-          docker exec airflow airflow users create \
-            --username admin \
-            --password ${{ secrets.AIRFLOW_PASSWORD }} \
-            --firstname Anonymous \
-            --lastname Admin \
-            --role Admin \
-            --email admin@example.com
-  trigger-dag:
-    runs-on: ubuntu-latest
-    needs: setup-airflow
-    permissions:
-      contents: read
-      id-token: write
-
-    steps:
-      # Step 1: Install curl and jq
-      - name: Install curl and jq
-        run: sudo apt-get update && sudo apt-get install -y curl jq
-
-      # Step 2: Generate a unique DAG Run ID
-      - name: Generate Unique DAG Run ID
-        id: unique_id
-        run: echo "dag_run_id=stock_prediction_pipeline_$(date +'%Y%m%d%H%M%S')" >> $GITHUB_ENV
-
-      # Step 3: Trigger Airflow DAG
-      - name: Trigger Airflow DAG
-        id: trigger_dag
-        env:
-          AIRFLOW_USERNAME: admin
-          AIRFLOW_PASSWORD: ${{ secrets.AIRFLOW_PASSWORD }}
-          AIRFLOW_VM_IP: 34.170.107.190:8080
-          AIRFLOW_DAG_ID: stock_prediction_pipeline
-        run: |
-          echo "Triggering Airflow DAG: $AIRFLOW_DAG_ID with unique DAG Run ID..."
-          curl -X POST "http://$AIRFLOW_VM_IP/api/v1/dags/$AIRFLOW_DAG_ID/dagRuns" \
-               -H "Content-Type: application/json" \
-               -u "$AIRFLOW_USERNAME:$AIRFLOW_PASSWORD" \
-               -d "{\"dag_run_id\": \"${{ env.dag_run_id }}\"}"
-      # Step 4: Wait for DAG Completion
-      - name: Wait for DAG Completion
-        id: wait_for_completion
-        env:
-          AIRFLOW_USERNAME: admin
-          AIRFLOW_PASSWORD: ${{ secrets.AIRFLOW_PASSWORD }}
-          AIRFLOW_VM_IP: 34.170.107.190:8080
-          AIRFLOW_DAG_ID: stock_prediction_pipeline
-          DAG_RUN_ID: ${{ env.dag_run_id }}
-        run: |
-          echo "Polling for DAG run status..."
-          while true; do
-            status=$(curl -s -u "$AIRFLOW_USERNAME:$AIRFLOW_PASSWORD" \
-              "http://$AIRFLOW_VM_IP/api/v1/dags/$AIRFLOW_DAG_ID/dagRuns/$DAG_RUN_ID" \
-              | jq -r '.state')
-            echo "Current DAG run state: $status"
-            if [ "$status" == "success" ]; then
-              echo "DAG run completed successfully!"
-              break
-            elif [ "$status" == "failed" ]; then
-              echo "DAG run failed!"
-              exit 1
-            else
-              echo "DAG is still running. Waiting..."
-              sleep 10
-            fi
-          done
->>>>>>> c4b4369a
+        run: rm -rf credentials/